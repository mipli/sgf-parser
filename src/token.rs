--- conflicted
+++ resolved
@@ -1,8 +1,8 @@
-use crate::token::Action::{Move, Pass};
-use crate::token::Color::{Black, White};
-use crate::token::Outcome::{Draw, WinnerByForfeit, WinnerByPoints, WinnerByResign, WinnerByTime};
 use crate::{SgfError, SgfErrorKind};
 use std::ops::Not;
+use crate::token::Action::{Pass, Move};
+use crate::token::Color::{Black, White};
+use crate::token::Outcome::{WinnerByPoints, WinnerByResign, WinnerByTime, Draw, WinnerByForfeit};
 
 /// Indicates what color the token is related to
 #[derive(Debug, PartialEq, Eq, Copy, Clone)]
@@ -20,6 +20,7 @@
         }
     }
 }
+
 
 #[derive(Debug, PartialEq, Copy, Clone)]
 pub enum Outcome {
@@ -38,7 +39,6 @@
             | WinnerByPoints(color, ..)
             | WinnerByResign(color) => Some(color),
             _ => None,
-<<<<<<< HEAD
         }
     }
 }
@@ -71,8 +71,6 @@
             "Chinese" => Rule::Chinese,
             "GOE" => Rule::GOE,
             value => Rule::Unknown(value.to_owned())
-=======
->>>>>>> 6c6189f1
         }
     }
 }
@@ -93,7 +91,6 @@
     PlayerName { color: Color, name: String },
     PlayerRank { color: Color, rank: String },
     Result(Outcome),
-    RU(Rule),
     Komi(f32),
     Event(String),
     Copyright(String),
@@ -147,18 +144,10 @@
                         coordinate,
                     })
             }),
-<<<<<<< HEAD
-            "HA" => Some(SgfToken::Handicap(
-                value
-                    .parse()
-                    .expect(&format!("Error parsing the handicap value : {}", value)),
-            )),
-=======
             "HA" => match value.parse() {
                 Ok(value) => Some(SgfToken::Handicap(value)),
                 _ => None,
             },
->>>>>>> 6c6189f1
             "SQ" => str_to_coordinates(value)
                 .ok()
                 .map(|coordinate| SgfToken::Square { coordinate }),
@@ -213,11 +202,7 @@
                 color: Color::White,
                 rank: value.to_string(),
             }),
-<<<<<<< HEAD
-            "RE" => parse_outcome_str(value).ok().map(|o| SgfToken::Result(o)),
-=======
             "RE" => parse_outcome_str(value).ok().map(SgfToken::Result),
->>>>>>> 6c6189f1
             "KM" => value.parse().ok().map(SgfToken::Komi),
             "SZ" => {
                 if let Some((width, height)) = split_size_text(value) {
@@ -386,6 +371,7 @@
     Some((width, height))
 }
 
+
 /// Converts goban coordinates to string representation
 fn coordinate_to_str(coordinate: (u8, u8)) -> String {
     let x = (coordinate.0 + 96) as char;
@@ -459,7 +445,7 @@
     } else {
         match str_to_coordinates(input) {
             Ok(coordinates) => Ok(Move(coordinates.0, coordinates.1)),
-            Err(e) => Err(e),
+            Err(e) => Err(e)
         }
     }
 }
